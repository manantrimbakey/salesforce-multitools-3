--- conflicted
+++ resolved
@@ -2,11 +2,7 @@
     "name": "salesforce-multitools-3",
     "displayName": "Salesforce Multitools",
     "description": "A set of tools for Salesforce development in VS Code",
-<<<<<<< HEAD
-    "version": "0.2.1",
-=======
     "version": "0.3.0",
->>>>>>> df9b17df
     "publisher": "manantrimbakey",
     "icon": "resources/salesforce-icon-colorful.png",
     "repository": "https://github.com/manantrimbakey/salesforce-multitools-3",
